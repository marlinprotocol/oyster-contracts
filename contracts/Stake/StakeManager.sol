--- conflicted
+++ resolved
@@ -120,18 +120,6 @@
         rewardDelegators = IRewardDelegators(_updatedRewardDelegator);
     }
 
-<<<<<<< HEAD
-=======
-    function updateClusterRegistry(
-        address _updatedClusterRegistry
-    ) external onlyOwner {
-        require(
-            _updatedClusterRegistry != address(0)
-        );
-        clusterRegistry = IClusterRegistry(_updatedClusterRegistry);
-    }
-
->>>>>>> f1b3509a
     function updateUndelegationWaitTime(
         uint256 _undelegationWaitTime
     ) external onlyOwner {
