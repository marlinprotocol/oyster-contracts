// SPDX-License-Identifier: MIT

pragma solidity ^0.8.0;

import "@openzeppelin/contracts-upgradeable/proxy/utils/Initializable.sol";
import "@openzeppelin/contracts-upgradeable/utils/ContextUpgradeable.sol";
import "@openzeppelin/contracts-upgradeable/utils/introspection/ERC165Upgradeable.sol";
import "@openzeppelin/contracts-upgradeable/access/AccessControlUpgradeable.sol";
import "@openzeppelin/contracts-upgradeable/access/AccessControlEnumerableUpgradeable.sol";
import "@openzeppelin/contracts-upgradeable/proxy/utils/UUPSUpgradeable.sol";
import "@openzeppelin/contracts-upgradeable/token/ERC20/IERC20Upgradeable.sol";
import "@openzeppelin/contracts-upgradeable/utils/math/MathUpgradeable.sol";
import "./interfaces/IClusterRewards.sol";
import "./interfaces/IClusterRegistry.sol";
import "./interfaces/IRewardDelegators.sol";
import "./ClusterSelector.sol";

contract RewardDelegators is
    Initializable,  // initializer
    ContextUpgradeable,  // _msgSender, _msgData
    ERC165Upgradeable,  // supportsInterface
    AccessControlUpgradeable,  // RBAC
    AccessControlEnumerableUpgradeable,  // RBAC enumeration
    ERC1967UpgradeUpgradeable,  // delegate slots, proxy admin, private upgrade
    UUPSUpgradeable,  // public upgrade
    IRewardDelegators  // interface
{
    using MathUpgradeable for uint256;

    // in case we add more contracts in the inheritance chain
    uint256[500] private __gap0;

    /// @custom:oz-upgrades-unsafe-allow constructor
    // initializes the logic contract without any admins
    // safeguard against takeover of the logic contract
    constructor() initializer {}

    modifier onlyAdmin() {
        require(hasRole(DEFAULT_ADMIN_ROLE, _msgSender()));
        _;
    }

    modifier onlyClusterRegistry()  {
        require(address(clusterRegistry) == _msgSender());
        _;
    }

//-------------------------------- Overrides start --------------------------------//

    function supportsInterface(bytes4 interfaceId) public view virtual override(ERC165Upgradeable, AccessControlUpgradeable, AccessControlEnumerableUpgradeable) returns (bool) {
        return super.supportsInterface(interfaceId);
    }

    function _grantRole(bytes32 role, address account) internal virtual override(AccessControlUpgradeable, AccessControlEnumerableUpgradeable) {
        super._grantRole(role, account);
    }

    function _revokeRole(bytes32 role, address account) internal virtual override(AccessControlUpgradeable, AccessControlEnumerableUpgradeable) {
        super._revokeRole(role, account);

        // protect against accidentally removing all admins
        require(getRoleMemberCount(DEFAULT_ADMIN_ROLE) != 0);
    }

    function _authorizeUpgrade(address /*account*/) onlyAdmin internal view override {}

//-------------------------------- Overrides end --------------------------------//

//-------------------------------- Initializer start --------------------------------//

    uint256[50] private __gap1;

    function initialize(
        address _stakeAddress,
        address _clusterRewardsAddress,
        address _clusterRegistry,
        address _PONDAddress,
        bytes32[] memory _tokenIds,
        uint256[] memory _rewardFactors,
        uint128[] memory _weightsForThreshold,
        uint128[] memory _weightsForDelegation
    )
        initializer
        public
    {
        require(
            _tokenIds.length == _rewardFactors.length,
            "RD:I-Each TokenId should have a corresponding Reward Factor and vice versa"
        );

        __Context_init_unchained();
        __ERC165_init_unchained();
        __AccessControl_init_unchained();
        __AccessControlEnumerable_init_unchained();
        __ERC1967Upgrade_init_unchained();
        __UUPSUpgradeable_init_unchained();

        _setupRole(DEFAULT_ADMIN_ROLE, _msgSender());

        stakeAddress = _stakeAddress;
        emit StakeAddressUpdated(_stakeAddress);

        clusterRegistry = IClusterRegistry(_clusterRegistry);
        emit ClusterRegistryUpdated(_clusterRegistry);

        clusterRewards = IClusterRewards(_clusterRewardsAddress);
        emit ClusterRewardsAddressUpdated(_clusterRewardsAddress);

        PONDToken = IERC20Upgradeable(_PONDAddress);
        emit PONDAddressUpdated(_PONDAddress);

        for(uint256 i=0; i < _tokenIds.length; i++) {
            rewardFactor[_tokenIds[i]] = _rewardFactors[i];
            _updateTokenWeights(_tokenIds[i], _weightsForThreshold[i], _weightsForDelegation[i]);
            tokenIndex[_tokenIds[i]] = tokenList.length;
            tokenList.push(_tokenIds[i]);
            emit AddReward(_tokenIds[i], _rewardFactors[i]);
        }
    }

//-------------------------------- Initializer end --------------------------------//


    struct Cluster {
        mapping(bytes32 => uint256) totalDelegations;
        mapping(address => mapping(bytes32 => uint256)) delegators;
        mapping(address => mapping(bytes32 => uint256)) rewardDebt;
        mapping(bytes32 => uint256) accRewardPerShare;
    }

    struct TokenWeight {
        uint128 forThreshold;
        uint128 forDelegation;
    }

    mapping(address => Cluster) clusters;

    address public stakeAddress;
    mapping(bytes32 => uint256) public rewardFactor;
    mapping(bytes32 => uint256) public tokenIndex;
    bytes32[] public tokenList;
    IClusterRewards public clusterRewards;
    IClusterRegistry public clusterRegistry;
    IERC20Upgradeable public PONDToken;

    mapping(bytes32 => uint256) public thresholdForSelection; // networkId -> threshold
    mapping(bytes32 => TokenWeight) public tokenWeights; // tokenId -> TokenWeight

    event AddReward(bytes32 tokenId, uint256 rewardFactor);
    event RemoveReward(bytes32 tokenId);
    event RewardsUpdated(bytes32 tokenId, uint256 rewardFactor);
    event ClusterRewardDistributed(address cluster);
    event RewardsWithdrawn(address cluster, address delegator, bytes32[] tokenIds, uint256 rewards);
    event StakeAddressUpdated(address _updatedStakeAddress);
    event ClusterRewardsAddressUpdated(address _updatedClusterRewards);
    event ClusterRegistryUpdated(address _updatedClusterRegistry);
    event PONDAddressUpdated(address _updatedPOND);

    modifier onlyStake() {
        require(_msgSender() == stakeAddress, "RD:OS-only stake contract can invoke");
        _;
    }

    function addRewardFactor(bytes32 _tokenId, uint256 _rewardFactor) external onlyAdmin {
        require(rewardFactor[_tokenId] == 0, "RD:AR-Reward already exists");
        require(_rewardFactor != 0, "RD:AR-Reward cant be 0");
        rewardFactor[_tokenId] = _rewardFactor;
        tokenIndex[_tokenId] = tokenList.length;
        tokenList.push(_tokenId);
        emit AddReward(_tokenId, _rewardFactor);
    }

    function removeRewardFactor(bytes32 _tokenId) external onlyAdmin {
        require(rewardFactor[_tokenId] != 0, "RD:RR-Reward doesnt exist");
        bytes32 tokenToReplace = tokenList[tokenList.length - 1];
        uint256 originalTokenIndex = tokenIndex[_tokenId];
        tokenList[originalTokenIndex] = tokenToReplace;
        tokenIndex[tokenToReplace] = originalTokenIndex;
        tokenList.pop();
        delete rewardFactor[_tokenId];
        delete tokenIndex[_tokenId];
        emit RemoveReward(_tokenId);
    }

    function updateRewardFactor(bytes32 _tokenId, uint256 _updatedRewardFactor) external onlyAdmin {
        require(rewardFactor[_tokenId] != 0, "RD:UR-Cant update reward that doesnt exist");
        require(_updatedRewardFactor != 0, "RD:UR-Reward cant be 0");
        rewardFactor[_tokenId] = _updatedRewardFactor;
        emit RewardsUpdated(_tokenId, _updatedRewardFactor);
    }

    function _updateRewards(address _cluster) public {
        uint256 reward = clusterRewards.claimReward(_cluster);
        if(reward == 0) {
            return;
        }

        (uint256 _commission, address _rewardAddress) = clusterRegistry.getRewardInfo(_cluster);

        uint256 commissionReward = (reward * _commission) / 100;
        uint256 delegatorReward = reward - commissionReward;
        bytes32[] memory tokens = tokenList;
        uint256[] memory delegations = new uint256[](tokens.length);
        uint256 delegatedTokens = 0;
        for(uint i=0; i < tokens.length; i++) {
            delegations[i] = clusters[_cluster].totalDelegations[tokens[i]];
            if(delegations[i] != 0) {
                delegatedTokens++;
            }
        }
        for(uint i=0; i < tokens.length; i++) {
            // clusters[_cluster].accRewardPerShare[tokens[i]] = clusters[_cluster].accRewardPerShare[tokens[i]].add(
            //                                                         delegatorReward
            //                                                         .mul(rewardFactor[tokens[i]])
            //                                                         .mul(10**30)
            //                                                         .div(weightedStake)
            //                                                     );
            if(delegations[i] != 0) {
                clusters[_cluster].accRewardPerShare[tokens[i]] = clusters[_cluster].accRewardPerShare[tokens[i]] +
                                                                   (((delegatorReward * (10**30)) / delegatedTokens) / delegations[i]);

            }
        }
        if(commissionReward != 0) {
            transferRewards(_rewardAddress, commissionReward);
        }
        emit ClusterRewardDistributed(_cluster);
    }

    function delegate(
        address _delegator,
        address _cluster,
        bytes32[] memory _tokens,
        uint256[] memory _amounts
    ) public onlyStake {
        _updateTokens(_delegator, _cluster, _tokens, _amounts, true);
    }

    function _updateTokens(
        address _delegator,
        address _cluster,
        bytes32[] memory _tokens,
        uint256[] memory _amounts,
        bool _isDelegation
    ) internal returns(uint256 _aggregateReward) {
        _updateRewards(_cluster);

        for(uint256 i = 0; i < _tokens.length; i++) {
            bytes32 _tokenId = _tokens[i];
            uint256 _amount = _amounts[i];

            (uint256 _oldBalance, uint256 _newBalance) = _updateBalances(
                _cluster,
                _delegator,
                _tokenId,
                _amount,
                _isDelegation
            );

            uint256 _reward = _updateDelegatorRewards(
                _cluster,
                _delegator,
                _tokenId,
                _oldBalance,
                _newBalance
            );

            _aggregateReward = _aggregateReward + _reward;
        }

        bytes32 _networkId = clusterRegistry.getNetwork(_cluster);
        IClusterSelector _clusterSelector = clusterRewards.clusterSelectors(_networkId);
        _updateClusterSelector(_networkId, _cluster, _clusterSelector);

        if(_aggregateReward != 0) {
            transferRewards(_delegator, _aggregateReward);
            emit RewardsWithdrawn(_cluster, _delegator, _tokens, _aggregateReward);
        }
    }

    function _updateBalances(
        address _cluster,
        address _delegator,
        bytes32 _tokenId,
        uint256 _amount,
        bool _isDelegation
    ) internal returns(uint256 _oldBalance, uint256 _newBalance) {
        _oldBalance = clusters[_cluster].delegators[_delegator][_tokenId];

        // short circuit
        if(_amount == 0) {
            _newBalance = _oldBalance;
            return (_oldBalance, _newBalance);
        }

        // update balances
        if(_isDelegation) {
            _newBalance =  _oldBalance + _amount;
            clusters[_cluster].totalDelegations[_tokenId] = clusters[_cluster].totalDelegations[_tokenId]
                                                             + _amount;
        } else {
            _newBalance =  _oldBalance - _amount;
            clusters[_cluster].totalDelegations[_tokenId] = clusters[_cluster].totalDelegations[_tokenId]
                                                             - _amount;
        }
        clusters[_cluster].delegators[_delegator][_tokenId] = _newBalance;
    }

    function _updateDelegatorRewards(
        address _cluster,
        address _delegator,
        bytes32 _tokenId,
        uint256 _oldBalance,
        uint256 _newBalance
    ) internal returns(uint256 _reward) {
        uint256 _accRewardPerShare = clusters[_cluster].accRewardPerShare[_tokenId];
        uint256 _rewardDebt = clusters[_cluster].rewardDebt[_delegator][_tokenId];

        // pending rewards
        uint256 _tokenPendingRewards = (_accRewardPerShare * _oldBalance) / (10**30);

        // calculating pending rewards for the delegator if any
        _reward = _tokenPendingRewards - _rewardDebt;

        // short circuit
        if(_oldBalance == _newBalance && _reward == 0) {
            return _reward;
        }

        // update the debt for next reward calculation
        clusters[_cluster].rewardDebt[_delegator][_tokenId] = (_accRewardPerShare * _newBalance) / (10**30);
    }

    function _updateClusterSelector(bytes32 _networkId, address _cluster, IClusterSelector _clusterSelector) internal {
        uint256 totalDelegations = _getEffectiveDelegation(_cluster, _networkId);

        if(address(_clusterSelector) != address(0)) {
            // if total delegation is more than 0.5 million pond, then insert into selector
            if(totalDelegations != 0){
                // divided by 1e6 to bring the range of totalDelegations(maxSupply is 1e28) into uint64
                _clusterSelector.upsert(_cluster, uint64(totalDelegations.sqrt()));
            }
            // if not, update it to zero
            else{
                _clusterSelector.deleteIfPresent(_cluster);
            }
        }
    }

    function updateClusterDelegation(address _cluster, bytes32 _networkId) public onlyClusterRegistry {
        IClusterSelector _clusterSelector = clusterRewards.clusterSelectors(_networkId);
        if(address(_clusterSelector) != address(0)) {
            _updateClusterSelector(_networkId, _cluster, _clusterSelector);
        }
    }

    function removeClusterDelegation(address _cluster, bytes32 _networkId) public onlyClusterRegistry {
        IClusterSelector _clusterSelector = clusterRewards.clusterSelectors(_networkId);
        if(address(_clusterSelector) != address(0)) {
            _clusterSelector.deleteIfPresent(_cluster);
        }
    }

    function undelegate(
        address _delegator,
        address _cluster,
        bytes32[] memory _tokens,
        uint256[] memory _amounts
    ) public onlyStake {
        _updateTokens(_delegator, _cluster, _tokens, _amounts, false);
    }

    function withdrawRewards(address _delegator, address _cluster) public returns(uint256) {
        return _updateTokens(_delegator, _cluster, tokenList, new uint256[](tokenList.length), true);
    }

    function withdrawRewards(address _delegator, address[] calldata _clusters) external {
        for(uint256 i=0; i < _clusters.length; i++) {
            withdrawRewards(_delegator, _clusters[i]);
        }
    }

    function transferRewards(address _to, uint256 _amount) internal {
        PONDToken.transfer(_to, _amount);
    }

    function getClusterDelegation(address _cluster, bytes32 _tokenId)
        external
        view
        returns(uint256)
    {
        return clusters[_cluster].totalDelegations[_tokenId];
    }

    function getDelegation(address _cluster, address _delegator, bytes32 _tokenId)
        external
        view
        returns(uint256)
    {
        return clusters[_cluster].delegators[_delegator][_tokenId];
    }

    function updateStakeAddress(address _updatedStakeAddress) external onlyAdmin {
        require(
            _updatedStakeAddress != address(0),
            "RD:USA-Stake contract address cant be 0"
        );
        stakeAddress = _updatedStakeAddress;
        emit StakeAddressUpdated(_updatedStakeAddress);
    }

    function updateClusterRewards(
        address _updatedClusterRewards
    ) external onlyAdmin {
        require(
            _updatedClusterRewards != address(0),
            "RD:UCR-ClusterRewards address cant be 0"
        );
        clusterRewards = IClusterRewards(_updatedClusterRewards);
        emit ClusterRewardsAddressUpdated(_updatedClusterRewards);
    }

    function updateClusterRegistry(
        address _updatedClusterRegistry
    ) external onlyAdmin {
        require(
            _updatedClusterRegistry != address(0),
            "RD:UCR-Cluster Registry address cant be 0"
        );
        clusterRegistry = IClusterRegistry(_updatedClusterRegistry);
        emit ClusterRegistryUpdated(_updatedClusterRegistry);
    }

    function updatePONDAddress(address _updatedPOND) external onlyAdmin {
        require(
            _updatedPOND != address(0),
            "RD:UPA-Updated POND token address cant be 0"
        );
        PONDToken = IERC20Upgradeable(_updatedPOND);
        emit PONDAddressUpdated(_updatedPOND);
    }

    function getAccRewardPerShare(address _cluster, bytes32 _tokenId) external view returns(uint256) {
        return clusters[_cluster].accRewardPerShare[_tokenId];
    }

    function applyDiffs(
        address[] calldata _delegators,
        address[] calldata _clusters,
        bytes32[] calldata _tokens,
        uint256[] calldata _allAmounts,
        bool[] calldata _isDelegations
    ) external onlyAdmin {
        require(_delegators.length == _clusters.length);
        require(_delegators.length * _tokens.length == _allAmounts.length);
        require(_delegators.length == _isDelegations.length);

        for(uint256 _idx = 0; _idx < _delegators.length; _idx++) {
            address _delegator = _delegators[_idx];
            address _cluster = _clusters[_idx];
            uint256[] memory _amounts = _allAmounts[(_idx*_tokens.length):((_idx+1)*_tokens.length)];
            bool _isDelegation = _isDelegations[_idx];

            for(uint256 _tidx = 0; _tidx < _tokens.length; _tidx++) {
                _updateBalances(_cluster, _delegator, _tokens[_tidx], _amounts[_tidx], _isDelegation);
            }
        }
    }

    event ThresholdForSelectionUpdated(bytes32 networkId, uint256 newThreshold);
    function updateThresholdForSelection(bytes32 networkId, uint256 newThreshold) onlyAdmin external {
        _updateThresholdForSelection(networkId, newThreshold);
    }

    function _updateThresholdForSelection(bytes32 _networkId, uint256 _newThreshold) internal {
        thresholdForSelection[_networkId] = _newThreshold;
        emit ThresholdForSelectionUpdated(_networkId, _newThreshold);
    }

    event TokenWeightsUpdated(bytes32 tokenId, uint256 thresholdWeight, uint256 delegationWeight);
    function updateTokenWeights(bytes32 tokenId, uint128 thresholdWeight, uint128 delegationWeight) onlyAdmin external {
        _updateTokenWeights(tokenId, thresholdWeight, delegationWeight);
    }

    function _updateTokenWeights(bytes32 tokenId, uint128 thresholdWeight, uint128 delegationWeight) internal {
        tokenWeights[tokenId] = TokenWeight(thresholdWeight, delegationWeight);
        emit TokenWeightsUpdated(tokenId, thresholdWeight, delegationWeight);
    }

    event RefreshClusterDelegation(address indexed cluster);
    function refreshClusterDelegation(bytes32 _networkId, address[] calldata clusterList) onlyAdmin external {
<<<<<<< HEAD
        address[] memory filteredClustersList;
        uint64[] memory balances;

        IClusterSelector _clusterSelector = clusterRewards.clusterSelectors(_networkId);
=======
        uint64[] memory balances = new uint64[](clusterList.length);
        IEpochSelector _epochSelector = clusterRewards.epochSelectors(_networkId);
>>>>>>> e1e9a809

        for (uint256 index = 0; index < clusterList.length; index++) {
            address cluster = clusterList[index];
            bytes32 _clusterNetwork = clusterRegistry.getNetwork(cluster);
            require(_networkId == _clusterNetwork, "RD:RCD-incorrect network");

            uint256 totalDelegations = _getEffectiveDelegation(cluster, _networkId);

            balances[index] = uint64(totalDelegations.sqrt());
            emit RefreshClusterDelegation(cluster);
        }

<<<<<<< HEAD
        _clusterSelector.upsertMultiple(filteredClustersList, balances);

=======
        _epochSelector.upsertMultiple(clusterList, balances);
>>>>>>> e1e9a809
    }

    function _getEffectiveDelegation(address cluster, bytes32 networkId) internal view returns(uint256 totalDelegations){
        uint256 _totalWeight;
        for(uint256 i=0; i < tokenList.length; i++) {
            bytes32 _tokenId = tokenList[i];
            TokenWeight memory _weights = tokenWeights[_tokenId];
            uint256 _clusterTokenDelegation = clusters[cluster].totalDelegations[_tokenId];
            if(_weights.forThreshold != 0) {
                _totalWeight += _weights.forThreshold * _clusterTokenDelegation;
            }
            if(_weights.forDelegation != 0) {
                totalDelegations += _weights.forDelegation * _clusterTokenDelegation;
            }
        }
        if(_totalWeight < thresholdForSelection[networkId]){
            // if threshold is not met, delegations don't count
            return 0;
        }
    }
}<|MERGE_RESOLUTION|>--- conflicted
+++ resolved
@@ -489,15 +489,8 @@
 
     event RefreshClusterDelegation(address indexed cluster);
     function refreshClusterDelegation(bytes32 _networkId, address[] calldata clusterList) onlyAdmin external {
-<<<<<<< HEAD
-        address[] memory filteredClustersList;
-        uint64[] memory balances;
-
+        uint64[] memory balances = new uint64[](clusterList.length);
         IClusterSelector _clusterSelector = clusterRewards.clusterSelectors(_networkId);
-=======
-        uint64[] memory balances = new uint64[](clusterList.length);
-        IEpochSelector _epochSelector = clusterRewards.epochSelectors(_networkId);
->>>>>>> e1e9a809
 
         for (uint256 index = 0; index < clusterList.length; index++) {
             address cluster = clusterList[index];
@@ -510,12 +503,7 @@
             emit RefreshClusterDelegation(cluster);
         }
 
-<<<<<<< HEAD
-        _clusterSelector.upsertMultiple(filteredClustersList, balances);
-
-=======
-        _epochSelector.upsertMultiple(clusterList, balances);
->>>>>>> e1e9a809
+        _clusterSelector.upsertMultiple(clusterList, balances);
     }
 
     function _getEffectiveDelegation(address cluster, bytes32 networkId) internal view returns(uint256 totalDelegations){
