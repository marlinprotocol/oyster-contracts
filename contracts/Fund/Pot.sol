--- conflicted
+++ resolved
@@ -16,7 +16,6 @@
     address GovernanceEnforcerProxy;
 
     struct EpochPot {
-<<<<<<< HEAD
         // tokenId to tokenValue in pot
         mapping(bytes32 => uint) value;
         mapping(bytes32 => uint) currentValue;
@@ -24,14 +23,6 @@
         mapping(bytes32 => mapping(address => uint)) claims;
         mapping(bytes32 => uint) claimsRemaining;
         mapping(bytes32 => uint) maxClaims;
-=======
-        mapping(bytes32 => uint256) value;
-        mapping(bytes32 => mapping(bytes32 => uint256)) allocation;
-        mapping(bytes32 => mapping(address => uint256)) claims;
-        mapping(bytes32 => uint256) claimsRemaining;
-        mapping(bytes32 => uint256) maxClaims;
-        bool isClaimsStarted;
->>>>>>> 66defb85
     }
 
     struct ClaimWait {
@@ -218,19 +209,8 @@
             uint256 updatedPotPerEpoch = potByEpoch[_epochs[i]].value[_token]
                 .add(_values[i]);
             potByEpoch[_epochs[i]].value[_token] = updatedPotPerEpoch;
-<<<<<<< HEAD
             potByEpoch[_epochs[i]].currentValue[_token] = potByEpoch[_epochs[i]].currentValue[_token].add(_values[i]);
             emit PotFunded(msg.sender, _epochs[i], _token, _source, _values[i], updatedPotPerEpoch);
-=======
-            emit PotFunded(
-                msg.sender,
-                _epochs[i],
-                _token,
-                _source,
-                _values[i],
-                updatedPotPerEpoch
-            );
->>>>>>> 66defb85
             totalValue = totalValue.add(_values[i]);
         }
         require(
@@ -271,7 +251,6 @@
         return true;
     }
 
-<<<<<<< HEAD
     function claimFeeReward(bytes32 _role, 
                             uint[] memory _epochsToClaim) 
                             public {
@@ -298,71 +277,6 @@
                 emit FeeClaimed(_role, msg.sender, claimAmount, _epochsToClaim[i], 
                             noOfClaims, tokenList[j]);
                 claimedAmount[j] = claimedAmount[j].add(claimAmount);
-=======
-    function claimFeeReward(bytes32 _role, uint256[] memory _epochsToClaim)
-        public
-    {
-        uint256[] memory claimedAmount;
-        uint256 currentEpoch = getEpoch(block.number);
-        ClaimWait memory claimWaitForRole = claimWait[_role];
-        if (
-            claimWaitForRole.epochOfepochsToWaitForClaimsUpdate <= currentEpoch
-        ) {
-            claimWaitForRole.epochsToWaitForClaims = claimWaitForRole
-                .nextEpochsToWaitForClaims;
-            claimWaitForRole.epochOfepochsToWaitForClaimsUpdate = MAX_INT;
-            claimWait[_role] = claimWaitForRole;
-        }
-        for (uint256 i = 0; i < _epochsToClaim.length; i++) {
-            EpochPot memory currentPot = potByEpoch[_epochsToClaim[i]];
-            if (!currentPot.isClaimsStarted) {
-                if (
-                    currentEpoch.sub(_epochsToClaim[i]) >
-                    claimWaitForRole.epochsToWaitForClaims
-                ) {
-                    for (uint256 j = 0; j < ids.length; j++) {
-                        for (uint256 k = 0; k < tokenList.length; k++) {
-                            potByEpoch[_epochsToClaim[i]]
-                                .allocation[ids[j]][tokenList[k]] = potAllocation[ids[j]]
-                                .mul(
-                                potByEpoch[_epochsToClaim[i]]
-                                    .value[tokenList[k]]
-                            )
-                                .div(100);
-                        }
-                    }
-                    potByEpoch[_epochsToClaim[i]].isClaimsStarted = true;
-                } else {
-                    //todo: Should we throw error here or continue
-                    require(
-                        false,
-                        "Pot: Fee can't be redeemed before wait time"
-                    );
-                }
-            }
-            uint256 noOfClaims = potByEpoch[_epochsToClaim[i]].claims[_role][msg
-                .sender];
-            require(noOfClaims > 0, "Pot: No claims to redeem");
-            for (uint256 j = 0; j < tokenList.length; j++) {
-                uint256 claimAmount = potByEpoch[_epochsToClaim[i]]
-                    .allocation[_role][tokenList[j]]
-                    .mul(noOfClaims)
-                    .div(potByEpoch[_epochsToClaim[i]].claimsRemaining[_role]);
-                potByEpoch[_epochsToClaim[i]]
-                    .allocation[_role][tokenList[j]] = potByEpoch[_epochsToClaim[i]]
-                    .allocation[_role][tokenList[j]]
-                    .sub(claimAmount);
-
-                claimedAmount[j] = claimedAmount[j].add(claimAmount);
-                emit FeeClaimed(
-                    _role,
-                    msg.sender,
-                    claimAmount,
-                    _epochsToClaim[i],
-                    noOfClaims,
-                    tokenList[j]
-                );
->>>>>>> 66defb85
             }
             potByEpoch[_epochsToClaim[i]]
                 .claimsRemaining[_role] = potByEpoch[_epochsToClaim[i]]
@@ -375,7 +289,6 @@
         }
     }
 
-<<<<<<< HEAD
     function handleChangeToEpochWait(bytes32 _role, uint _currentEpoch) 
         internal
         returns(uint) {
@@ -404,13 +317,6 @@
                         public 
                         view 
                         returns(uint) {
-=======
-    function getMaxClaims(uint256 _epoch, bytes32 _role)
-        public
-        view
-        returns (uint256)
-    {
->>>>>>> 66defb85
         return potByEpoch[_epoch].maxClaims[_role];
     }
 
@@ -437,15 +343,4 @@
     {
         return potByEpoch[_epoch].claimsRemaining[_role];
     }
-<<<<<<< HEAD
-=======
-
-    function getEpochAllocation(
-        uint256 _epoch,
-        bytes32 _role,
-        bytes32 _token
-    ) public view returns (uint256) {
-        return potByEpoch[_epoch].allocation[_role][_token];
-    }
->>>>>>> 66defb85
 }