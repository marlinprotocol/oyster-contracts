--- conflicted
+++ resolved
@@ -177,14 +177,9 @@
     /// @notice Emitted when a new executor is registered.
     /// @param enclaveAddress The address of the enclave.
     /// @param owner The owner of the executor.
-<<<<<<< HEAD
     /// @param env The execution environment supported by the enclave.
-    /// @param jobCapacity The maximum number of jobs the executor can handle.
+    /// @param jobCapacity The maximum number of jobs the executor can handle in parallel.
     event ExecutorRegistered(address indexed enclaveAddress, address indexed owner, uint256 jobCapacity, uint8 env);
-=======
-    /// @param jobCapacity The maximum number of jobs the executor can handle in parallel.
-    event ExecutorRegistered(address indexed enclaveAddress, address indexed owner, uint256 jobCapacity);
->>>>>>> 602f5798
 
     /// @notice Emitted when an executor is deregistered.
     /// @param enclaveAddress The address of the enclave.
