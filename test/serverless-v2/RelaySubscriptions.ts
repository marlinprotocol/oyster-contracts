--- conflicted
+++ resolved
@@ -1337,7 +1337,6 @@
 });
 
 describe("RelaySubscriptions - Job Subscription sent by UserSample contract", function () {
-<<<<<<< HEAD
     let signers: Signer[];
     let addrs: string[];
     let token: USDCoin;
@@ -1476,7 +1475,7 @@
         // console.log("FIXED_GAS : ", txReceipt?.gasUsed);
         // validate callback cost and refund
         let txGasPrice = txReceipt?.gasPrice || 0n;
-        let callbackGas = 9325; // calculated using console.log
+        let callbackGas = 9317; // calculated using console.log
         // console.log("txGasPrice: ", txGasPrice);
         let callbackCost = txGasPrice * (ethers.toBigInt(callbackGas + fixedGas));
         expect(await ethers.provider.getBalance(addrs[1])).to.equal(initBalance + callbackCost);
@@ -1527,191 +1526,6 @@
         expect(await ethers.provider.getBalance(addrs[1])).to.equal(initBalance + callbackCost);
         expect((await relaySubscriptions.jobSubscriptions(jobId)).job.callbackDeposit).to.equal(callbackDeposit - callbackCost);
     });
-=======
-	let signers: Signer[];
-	let addrs: string[];
-	let token: USDCoin;
-	let wallets: Wallet[];
-	let pubkeys: string[];
-	let attestationVerifier: AttestationVerifier;
-	let relay: Relay;
-	let userSample: UserSample;
-	let	fixedGas: number;
-	let relaySubscriptions: RelaySubscriptions;
-
-	before(async function () {
-		signers = await ethers.getSigners();
-		addrs = await Promise.all(signers.map((a) => a.getAddress()));
-		wallets = signers.map((_, idx) => walletForIndex(idx));
-		pubkeys = wallets.map((w) => normalize(w.signingKey.publicKey));
-
-		const USDCoin = await ethers.getContractFactory("USDCoin");
-		token = await upgrades.deployProxy(
-			USDCoin,
-			[addrs[0]],
-			{
-				kind: "uups",
-			}
-		) as unknown as USDCoin;
-
-		const AttestationVerifier = await ethers.getContractFactory("AttestationVerifier");
-		attestationVerifier = await upgrades.deployProxy(
-			AttestationVerifier,
-			[[image1], [pubkeys[14]], addrs[0]],
-			{ kind: "uups" },
-		) as unknown as AttestationVerifier;
-
-		let admin = addrs[0],
-			images = [image1, image2],
-			maxAge = 600,
-			globalMinTimeout = 10 * 1000,  // in milliseconds
-			globalMaxTimeout = 100 * 1000,  // in milliseconds
-			overallTimeout = 100,
-			executionFeePerMs = 10,  // fee is in USDC
-			gatewayFeePerJob = 10,
-			callbackMeasureGas = 4530;
-		fixedGas = 150000;
-		const Relay = await ethers.getContractFactory("Relay");
-		relay = await upgrades.deployProxy(
-			Relay,
-			[admin, images],
-			{
-				kind: "uups",
-				initializer: "initialize",
-				constructorArgs: [
-					attestationVerifier.target,
-					maxAge,
-					token.target,
-					globalMinTimeout,
-					globalMaxTimeout,
-					overallTimeout,
-					executionFeePerMs,
-					gatewayFeePerJob,
-					fixedGas,
-					callbackMeasureGas
-				]
-			},
-		) as unknown as Relay;
-
-		const RelaySubscriptions = await ethers.getContractFactory("RelaySubscriptions");
-		relaySubscriptions = await upgrades.deployProxy(
-			RelaySubscriptions,
-			[admin],
-			{
-				kind: "uups",
-				initializer: "initialize",
-				constructorArgs: [
-					relay.target
-				]
-			},
-		) as unknown as RelaySubscriptions;
-
-		const timestamp = await time.latest() * 1000;
-		let [signature, attestation] = await createAttestation(pubkeys[15], image2, wallets[14], timestamp - 540000);
-
-		let signTimestamp = await time.latest();
-		let signedDigest = await createGatewaySignature(addrs[1], signTimestamp, wallets[15]);
-
-		await relay.connect(signers[1]).registerGateway(signature, attestation, signedDigest, signTimestamp);
-
-		const UserSample = await ethers.getContractFactory("UserSample");
-		userSample = await UserSample.deploy(relay.target, relaySubscriptions.target, token.target, addrs[10]) as unknown as UserSample;
-
-		await token.transfer(userSample.target, 10000000);
-	});
-
-	takeSnapshotBeforeAndAfterEveryTest(async () => { });
-
-	it("can submit response and execute callback", async function () {
-		let codeHash = keccak256(solidityPacked(["string"], ["codehash"])),
-			codeInputs = solidityPacked(["string"], ["codeInput"]),
-			userTimeout = 50000,
-			maxGasPrice = (await signers[0].provider?.getFeeData())?.gasPrice || parseUnits("1", 9),
-			callbackDeposit = parseUnits("1"),	// 1 eth
-			refundAccount = addrs[1],
-			callbackContract = userSample.target,
-			callbackGasLimit = 20000,
-			periodicGap = 10,
-			usdcDeposit = 2000000,
-			startTimestamp = 0,
-			terminationTimestamp = await time.latest() + 20;
-		// deposit eth in UserSample contract before relaying jobs
-		await signers[4].sendTransaction({to: userSample.target, value: callbackDeposit});
-		await userSample.startJobSubscription(
-			codeHash, codeInputs, userTimeout, maxGasPrice, callbackDeposit, refundAccount, callbackContract, callbackGasLimit, periodicGap, usdcDeposit,startTimestamp, terminationTimestamp
-		);
-
-		let jobId: any = await relaySubscriptions.jobSubsCount(),
-			output = solidityPacked(["string"], ["it is the output"]),
-			totalTime = 100,
-			errorCode = 0,
-			signTimestamp = await time.latest();
-
-		// set tx.gasprice for next block
-		await setNextBlockBaseFeePerGas(1);
-		let signedDigest = await createJobResponseSignature(jobId, output, totalTime, errorCode, signTimestamp, wallets[15]);
-		let initBalance = await ethers.provider.getBalance(addrs[1]);
-		let tx = relaySubscriptions.connect(signers[2]).jobSubsResponse(signedDigest, jobId, output, totalTime, errorCode, signTimestamp);
-		await expect(tx).to.emit(relaySubscriptions, "JobSubscriptionResponded")
-			.and.to.emit(userSample, "CalledBack").withArgs(
-				jobId, callbackContract, codeHash, codeInputs, output, errorCode
-		);
-
-		let jobOwner = userSample.target;
-		let txReceipt = await (await tx).wait();
-		// console.log("FIXED_GAS : ", txReceipt?.gasUsed);
-		// validate callback cost and refund
-		let txGasPrice = txReceipt?.gasPrice || 0n;
-		let callbackGas = 9269; // calculated using console.log
-		// console.log("txGasPrice: ", txGasPrice);
-		let callbackCost = txGasPrice * (ethers.toBigInt(callbackGas + fixedGas));
-		expect(await ethers.provider.getBalance(addrs[1])).to.equal(initBalance + callbackCost);
-		expect((await relaySubscriptions.jobSubscriptions(jobId)).job.callbackDeposit).to.equal(callbackDeposit - callbackCost);
-
-	});
-
-	it("can submit response with gas price higher than maxGasPrice", async function () {
-		let codeHash = keccak256(solidityPacked(["string"], ["codehash"])),
-			codeInputs = solidityPacked(["string"], ["codeInput"]),
-			userTimeout = 50000,
-			maxGasPrice = (await signers[0].provider?.getFeeData())?.gasPrice || parseUnits("1", 9),
-			callbackDeposit = parseUnits("1"),	// 1 eth
-			refundAccount = addrs[1],
-			callbackContract = userSample.target,
-			callbackGasLimit = 20000,
-			periodicGap = 10,
-			usdcDeposit = 2000000,
-			startTimestamp = 0,
-			terminationTimestamp = await time.latest() + 20;
-		// deposit eth in UserSample contract before relaying jobs
-		await signers[4].sendTransaction({to: userSample.target, value: callbackDeposit});
-		await userSample.startJobSubscription(
-			codeHash, codeInputs, userTimeout, maxGasPrice, callbackDeposit, refundAccount, callbackContract, callbackGasLimit, periodicGap, usdcDeposit,startTimestamp, terminationTimestamp
-		);
-
-		let jobId: any = await relaySubscriptions.jobSubsCount(),
-			output = solidityPacked(["string"], ["it is the output"]),
-			totalTime = 100,
-			errorCode = 0,
-			signTimestamp = await time.latest();
-
-		let initBalance = await ethers.provider.getBalance(addrs[1]);
-
-		// set tx.gasprice for next block
-		await setNextBlockBaseFeePerGas(maxGasPrice + 10n);
-		let signedDigest = await createJobResponseSignature(jobId, output, totalTime, errorCode, signTimestamp, wallets[15]);
-		let tx = relaySubscriptions.connect(signers[2]).jobSubsResponse(signedDigest, jobId, output, totalTime, errorCode, signTimestamp);
-		await expect(tx).to.emit(relaySubscriptions, "JobSubscriptionResponded")
-			.and.to.not.emit(userSample, "CalledBack");
-
-		// validate callback cost and refund
-		let jobOwner = userSample.target;
-		let txGasPrice = (await (await tx).wait())?.gasPrice || 0n;
-		let callbackCost = txGasPrice * (ethers.toBigInt(fixedGas));
-		expect(await ethers.provider.getBalance(addrs[1])).to.equal(initBalance + callbackCost);
-		expect((await relaySubscriptions.jobSubscriptions(jobId)).job.callbackDeposit).to.equal(callbackDeposit - callbackCost);
-	});
->>>>>>> e15ccf41
 });
 
 function normalize(key: string): string {
