--- conflicted
+++ resolved
@@ -1148,21 +1148,13 @@
 			.and.to.emit(userSample, "CalledBack").withArgs(
 				jobId, callbackContract, codeHash, codeInputs, output, errorCode
 		);
-<<<<<<< HEAD
-
-=======
-		
->>>>>>> d4343c51
+
 		let jobOwner = userSample.target;
 		let txReceipt = await (await tx).wait();
 		// console.log("FIXED_GAS : ", txReceipt?.gasUsed);
 		// validate callback cost and refund
 		let txGasPrice = txReceipt?.gasPrice || 0n;
-<<<<<<< HEAD
 		let callbackGas = 9269; // calculated using console.log
-=======
-		let callbackGas = 9313; // calculated using console.log
->>>>>>> d4343c51
 		// console.log("txGasPrice: ", txGasPrice);
 		let callbackCost = txGasPrice * (ethers.toBigInt(callbackGas + fixedGas));
 		expect(await ethers.provider.getBalance(addrs[1])).to.equal(initBalance + callbackCost);
@@ -1178,10 +1170,6 @@
 		let finalBalAddrs10 = await ethers.provider.getBalance(addrs[10]);
 		// console.log("user sample owner bal: ", formatUnits(finalBalAddrs10), formatUnits(initBalAddrs10))
 		expect(finalBalAddrs10).to.eq(initBalAddrs10 + userSampleBal - gasCost);
-<<<<<<< HEAD
-
-=======
->>>>>>> d4343c51
 	});
 
 	it("can submit response with gas price higher than maxGasPrice", async function () {
