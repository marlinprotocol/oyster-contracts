var TokenProxy = artifacts.require("TokenProxy.sol");
var TokenLogic = artifacts.require("TokenLogic.sol");

var tokenProxy;
var tokenLogic;
var web3Utils = require("web3-utils");

<<<<<<< HEAD
contract("Marlin Token", function (accounts) {
=======
contract("Pond Token", function (accounts) {
>>>>>>> a7df3266
  var tokenInstance;
  let totalSupplyBeforeMinting;

  it("deploy and initialise the contracts", function () {
    // proxy admin is a different account
    return TokenLogic.new({from: accounts[1]})
      .then(function (logic) {
        return TokenProxy.new(logic.address, accounts[1], {from: accounts[1]});
      })
      .then(function (instance) {
        tokenProxy = instance;
        return instance;
      });
  });

  it("initializes with token", function () {
    let tempBridgeAddress = accounts[5];
    return TokenLogic.at(TokenProxy.address)
      .then(function (instance) {
        tokenInstance = instance;
        return tokenInstance
          .initialize("Marlin", "POND", 18, tempBridgeAddress)
          .then(function () {
            return tokenInstance.name();
          });
      })
      .then(function (name) {
        assert.equal(name, "Marlin", "Incorrect name");
        return tokenInstance.decimals();
      })
      .then(function (decimal) {
        assert.equal(decimal, 18, "Incorrect decimal");
        return tokenInstance.symbol();
      })
      .then(function (symbol) {
        assert.equal(symbol, "POND", "Incorrect symbol");
        return tokenInstance.balanceOf(tempBridgeAddress);
      })
      .then(function (bridgeBalance) {
        assert.equal(
          bridgeBalance,
          1000000000e18,
          "Wrong amount of tokens minted on bridge"
        );
        return;
      });
  });

  it("Checking if deployer is minter and any other account is not a minter and then add new minter", function () {
    return tokenInstance.isMinter
      .call(accounts[0])
      .then(function (data) {
        return data;
      })
      .then(function (isMinter) {
        assert.equal(isMinter, true, "Owner is a minter");
        return tokenInstance.isMinter(accounts[2]);
      })
      .then(function (isMinter) {
        assert.equal(isMinter, false, "No other minter");
        return tokenInstance.addMinter(accounts[2]);
      })
      .then(function (added) {
        // console.log(added.logs);
        assert.equal(added.logs[0].event, "MinterAdded", "Minter not Added");
        return tokenInstance.isMinter(accounts[2]);
      })
      .then(function (isMinter) {
        assert.equal(isMinter, true, "No other minter");
        return tokenInstance.renounceMinter({from: accounts[2]});
      })
      .then(function (revoked) {
        assert.equal(
          revoked.logs[0].event,
          "MinterRemoved",
          "Minter Not removes"
        );
        return tokenInstance.isMinter(accounts[2]);
      })
      .then(function (isMinter) {
        assert.equal(isMinter, false, "No other minter");
      });
  });

  it("Minting 100 initial tokens in owner's account and 100 more in other account and check for total supply and balances then burn tokens from both accounts and check balances again", function () {
    return TokenLogic.at(TokenProxy.address)
      .then(function (instance) {
        tokenInstance = instance;
        return tokenInstance.totalSupply();
      })
      .then(function (data) {
        totalSupplyBeforeMinting = data;
        return tokenInstance.mint(accounts[0], 1000);
      })
      .then(function (minted) {
        assert.equal(
          minted.logs[0].event,
          "Transfer",
          "Tokens not minted in owner"
        );
        return tokenInstance.totalSupply();
      })
      .then(function (totalSupplyAfterMinting) {
        assert.equal(
          totalSupplyAfterMinting.sub(totalSupplyBeforeMinting),
          1000,
          "wrong Total supply after minting in owner"
        );
        return tokenInstance.balanceOf(accounts[0]);
      })
      .then(function (balance) {
        assert.equal(balance, 1000, "Wrong balance of owner");
        return tokenInstance.mint(accounts[2], 100);
      })
      .then(function (minted) {
        assert.equal(
          minted.logs[0].event,
          "Transfer",
          "Tokens not minted in other"
        );
        return tokenInstance.totalSupply();
      })
      .then(function (total) {
        // console.log(total)
        assert.equal(
          total.toString(),
          totalSupplyBeforeMinting.add(new web3Utils.BN(0x44c)).toString(),
          "Wrong Total supply after minting in other"
        );
        return tokenInstance.balanceOf(accounts[2]);
      })
      .then(function (balance) {
        assert.equal(balance, 100, "Wrong balance of other");
        return tokenInstance.burn(50);
      })
      .then(function (burned) {
        assert.equal(
          burned.logs[0].event,
          "Transfer",
          "Token not burned from owner"
        );
        return tokenInstance.balanceOf(accounts[0]);
      })
      .then(function (balance) {
        // console.log("1 MINTEd", minted.logs[0].event);
        assert.equal(balance, 950, "Wrong balance of Owner");
        return tokenInstance.totalSupply();
      })
      .then(function (total) {
        assert.equal(
          total.toString(),
          totalSupplyBeforeMinting.add(new web3Utils.BN(1050)).toString(),
          "Wrong Total supply after burning from owner"
        );
      });
  });

  it("checking approve, decreaseAllowance, increaseAllowance, burnFrom functions", function () {
    return TokenLogic.at(TokenProxy.address)
      .then(function (instance) {
        tokenInstance = instance;
        return tokenInstance.approve(accounts[3], 450);
      })
      .then(function (approve) {
        assert.equal(approve.logs[0].event, "Approval", "Not approved");
        return tokenInstance.allowance(accounts[0], accounts[3]);
      })
      .then(function (allow) {
        assert.equal(allow, 450, "Incorrect allowance in first approve");
        return tokenInstance.decreaseAllowance(accounts[3], 50);
      })
      .then(function (approve) {
        assert.equal(
          approve.logs[0].event,
          "Approval",
          "Allowance not decreased"
        );
        return tokenInstance.allowance(accounts[0], accounts[3]);
      })
      .then(function (allow) {
        assert.equal(allow, 400, "Incorrect allowance after decrease");
        return tokenInstance.increaseAllowance(accounts[3], 50);
      })
      .then(function (approve) {
        assert.equal(
          approve.logs[0].event,
          "Approval",
          "Allowance not increased"
        );
        return tokenInstance.allowance(accounts[0], accounts[3]);
      })
      .then(function (allow) {
        assert.equal(allow, 450, "Incorrect allowance after increase");
        return tokenInstance.burnFrom(accounts[0], 50, {from: accounts[3]});
      })
      .then(function (burned) {
        assert.equal(
          burned.logs[0].event,
          "Transfer",
          "Error while transferring"
        );
        assert.equal(burned.logs[1].event, "Approval", "Error while approving");
        return tokenInstance.allowance(accounts[0], accounts[3]);
      })
      .then(function (allow) {
        assert.equal(allow, 400, "Incorrect allowance after burning");
        return tokenInstance.balanceOf(accounts[0]);
      })
      .then(function (balance) {
        assert.equal(balance, 900, "Wrong balance of Owner after burning from");
        return tokenInstance.totalSupply();
      })
      .then(function (total) {
        assert.equal(
          total.toString(),
          totalSupplyBeforeMinting.add(new web3Utils.BN(1000)).toString(),
          "Wrong Total supply after burning from owner by other"
        );
      });
  });

  it("transfer and transferFrom", function () {
    return TokenLogic.at(TokenProxy.address)
      .then(function (instance) {
        tokenInstance = instance;
        return tokenInstance.transfer(accounts[4], 200);
      })
      .then(function (send) {
        assert.equal(send.logs[0].event, "Transfer", "Error while transfer");
        return tokenInstance.balanceOf(accounts[4]);
      })
      .then(function (balance) {
        assert.equal(balance, 200, "Wrong balance of receiver after transfer");
        return tokenInstance.balanceOf(accounts[0]);
      })
      .then(function (balance) {
        assert.equal(balance, 700, "Wrong balance of sender after transfer");
        return tokenInstance.transferFrom(accounts[0], accounts[4], 200, {
          from: accounts[3],
        });
      })
      .then(function (transfer) {
        assert.equal(
          transfer.logs[0].event,
          "Transfer",
          "Error while transferFrom"
        );
        assert.equal(
          transfer.logs[1].event,
          "Approval",
          "Error while approving"
        );
        return tokenInstance.balanceOf(accounts[4]);
      })
      .then(function (balance) {
        assert.equal(
          balance,
          400,
          "Wrong balance of receiver after transferFrom"
        );
        return tokenInstance.balanceOf(accounts[0]);
      })
      .then(function (balance) {
        assert.equal(
          balance,
          500,
          "Wrong balance of sender after transferFrom"
        );
        return tokenInstance.allowance(accounts[0], accounts[3]);
      })
      .then(function (allow) {
        assert.equal(allow, 200, "Incorrect allowance after transferFrom");
      });
  });
});<|MERGE_RESOLUTION|>--- conflicted
+++ resolved
@@ -5,11 +5,7 @@
 var tokenLogic;
 var web3Utils = require("web3-utils");
 
-<<<<<<< HEAD
 contract("Marlin Token", function (accounts) {
-=======
-contract("Pond Token", function (accounts) {
->>>>>>> a7df3266
   var tokenInstance;
   let totalSupplyBeforeMinting;
 
